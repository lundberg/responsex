import inspect
import re
from typing import (
    TYPE_CHECKING,
    Any,
    AsyncIterable,
    Callable,
    Dict,
    Generator,
    Iterable,
    List,
    NamedTuple,
    Optional,
    Pattern,
    Sequence,
    Tuple,
    TypeVar,
    Union,
)
from unittest import mock
from urllib.parse import urljoin

import httpx
from httpcore import AsyncByteStream, SyncByteStream

if TYPE_CHECKING:
    from unittest.mock import _CallList  # pragma: nocover


URL = Tuple[bytes, bytes, Optional[int], bytes]
Headers = List[Tuple[bytes, bytes]]
Request = Tuple[
    bytes,  # http method
    URL,
    Headers,
    Union[Iterable[bytes], AsyncIterable[bytes]],  # body
]
SyncResponse = Tuple[
    int,  # status code
    Headers,
    SyncByteStream,  # body
    dict,  # ext
]
AsyncResponse = Tuple[
    int,  # status code
    Headers,
    AsyncByteStream,  # body
    dict,  # ext
]
Response = Tuple[
    int,  # status code
    Headers,
    Union[Iterable[bytes], AsyncIterable[bytes]],  # body
    dict,  # ext
]

HeaderTypes = Union[
    httpx.Headers,
    Dict[str, str],
    Dict[bytes, bytes],
    Sequence[Tuple[str, str]],
    Sequence[Tuple[bytes, bytes]],
]

DefaultType = TypeVar("DefaultType", bound=Any)

Kwargs = Dict[str, Any]
<<<<<<< HEAD
URLPatternTypes = Union[str, Pattern[str], URL]
ContentDataTypes = Union[bytes, str, List, Dict, Callable, Exception]
QueryParamTypes = Union[bytes, str, List[Tuple[str, Any]], Dict[str, Any]]
=======
URLPatternTypes = Union[str, Pattern[str], URL, httpx.URL]
JSONTypes = Union[str, List, Dict]
ContentDataTypes = Union[bytes, str, JSONTypes, Callable, Exception]
QueryParamTypes = Union[bytes, str, List[Tuple[str, Any]], Dict[str, Any]]


def build_url(
    url: Optional[URLPatternTypes] = None,
    base: Optional[str] = None,
    params: Optional[QueryParamTypes] = None,
) -> Optional[Union[httpx.URL, Pattern[str]]]:
    url = url or ""
    if not base:
        base_url = httpx.URL("")
    elif base.endswith("/"):
        base_url = httpx.URL(base)
    else:
        base_url = httpx.URL(base + "/")
>>>>>>> 1f7986ab

    if not url and not base:
        return None
    elif isinstance(url, (str, tuple, httpx.URL)):
        return base_url.join(httpx.URL(url, params=params))
    elif isinstance(url, Pattern):
        if params is not None:
            if r"\?" in url.pattern and params is not None:
                raise ValueError(
                    "Request url pattern contains a query string, which is not "
                    "supported in conjuction with params argument."
                )
            query_params = str(httpx.QueryParams(params))
            url = re.compile(url.pattern + re.escape(fr"?{query_params}"))

        return re.compile(urljoin(str(base_url), url.pattern))
    else:
        raise ValueError(
            "Request url pattern must be str or compiled regex, got {}.".format(
                type(url).__name__
            )
        )


def decode_request(request: Request) -> httpx.Request:
    """
    Build a httpx Request from httpcore request args.
    """
    method, url, headers, stream = request
    return httpx.Request(method, url, headers=headers, stream=stream)


def decode_response(
    response: Optional[Response], request: httpx.Request
) -> Optional[httpx.Response]:
    """
    Build a httpx Response from httpcore response args.
    """
    if response is None:
        return None

    status_code, headers, stream, ext = response
    return httpx.Response(
        status_code, headers=headers, stream=stream, ext=ext, request=request
    )


class Call(NamedTuple):
    request: httpx.Request
    response: Optional[httpx.Response]


class CallList(list):
    def __iter__(self) -> Generator[Call, None, None]:
        yield from super().__iter__()

    @classmethod
    def from_unittest_call_list(cls, call_list: "_CallList") -> "CallList":
        return cls(Call(request, response) for (request, response), _ in call_list)

    @property
    def last(self) -> Optional[Call]:
        return self[-1] if self else None


class ResponseTemplate:
    _content: Optional[ContentDataTypes]
    _text: Optional[str]
    _html: Optional[str]
    _json: Optional[JSONTypes]

    def __init__(
        self,
        status_code: Optional[int] = None,
        *,
        content: Optional[ContentDataTypes] = None,
        text: Optional[str] = None,
        html: Optional[str] = None,
        json: Optional[JSONTypes] = None,
        headers: Optional[HeaderTypes] = None,
        content_type: Optional[str] = None,
        http_version: Optional[str] = None,
        context: Optional[Kwargs] = None,
    ) -> None:
        self.http_version = http_version
        self.status_code = status_code or 200
        self.context = context if context is not None else {}

        self.headers = httpx.Headers(headers) if headers else httpx.Headers()
        if content_type:
            self.headers["Content-Type"] = content_type

        # Set body variants in reverse priority order
        self.json = json
        self.html = html
        self.text = text
        self.content = content

    def clone(self, context: Optional[Kwargs] = None) -> "ResponseTemplate":
        return ResponseTemplate(
            self.status_code,
            content=self.content,
            text=self.text,
            html=self.html,
            json=self.json,
            headers=self.headers,
            http_version=self.http_version,
            context=context,
        )

    def prepare(
        self,
        content: Optional[ContentDataTypes],
        *,
        text: Optional[str] = None,
        html: Optional[str] = None,
        json: Optional[JSONTypes] = None,
    ) -> Tuple[
        Optional[ContentDataTypes], Optional[str], Optional[str], Optional[JSONTypes]
    ]:
        if content is not None:
            text = None
            html = None
            json = None
            if isinstance(content, str):
                text = content
                content = None
            elif isinstance(content, (list, dict)):
                json = content
                content = None
        elif text is not None:
            html = None
            json = None
        elif html is not None:
            json = None

        return content, text, html, json

    @property
    def content(self) -> Optional[ContentDataTypes]:
        return self._content

    @content.setter
    def content(self, content: Optional[ContentDataTypes]) -> None:
        self._content, self.text, self.html, self.json = self.prepare(
            content, text=self.text, html=self.html, json=self.json
        )

    @property
    def text(self) -> Optional[str]:
        return self._text

    @text.setter
    def text(self, text: Optional[str]) -> None:
        self._text = text
        if text is not None:
            self._content = None
            self._html = None
            self._json = None

    @property
    def html(self) -> Optional[str]:
        return self._html

    @html.setter
    def html(self, html: Optional[str]) -> None:
        self._html = html
        if html is not None:
            self._content = None
            self._text = None
            self._json = None

    @property
    def json(self) -> Optional[JSONTypes]:
        return self._json

    @json.setter
    def json(self, json: Optional[JSONTypes]) -> None:
        self._json = json
        if json is not None:
            self._content = None
            self._text = None
            self._html = None

    def encode_response(self, content: ContentDataTypes) -> Response:
        if isinstance(content, Exception):
            raise content

        content, text, html, json = self.prepare(
            content, text=self.text, html=self.html, json=self.json
        )

        # Comply with httpx Response content type hints
        assert content is None or isinstance(content, bytes)

        response = httpx.Response(
            self.status_code,
            headers=self.headers,
            content=content,
            text=text,
            html=html,
            json=json,
        )

        if self.http_version:
            response.ext["http_version"] = self.http_version

        return (
            response.status_code,
            response.headers.raw,
            response.stream,
            response.ext,
        )

    @property
    def raw(self):
        content = self._content
        if callable(content):
            kwargs = dict(self.context)
            request = decode_request(kwargs.pop("request"))
            content = content(request, **kwargs)

        return self.encode_response(content)

    @property
    async def araw(self):
        if callable(self._content) and inspect.iscoroutinefunction(self._content):
            kwargs = dict(self.context)
            request = decode_request(kwargs.pop("request"))
            content = await self._content(request, **kwargs)
            return self.encode_response(content)

        return self.raw


class RequestPattern:
    def __init__(
        self,
        method: Union[str, Callable],
        url: Optional[URLPatternTypes],
        params: Optional[QueryParamTypes] = None,
        response: Optional[ResponseTemplate] = None,
        pass_through: bool = False,
        alias: Optional[str] = None,
        base_url: Optional[str] = None,
    ) -> None:
        self._match_func: Optional[Callable] = None

        if callable(method):
            self.method = None
            self.url = None
            self.pass_through = None
            self._match_func = method
        else:
            self.method = method.upper()
<<<<<<< HEAD
            self.set_url(url, base=base_url, params=params)
=======
            self.url = build_url(url, base=base_url, params=params)
>>>>>>> 1f7986ab
            self.pass_through = pass_through

        self.response = response or ResponseTemplate()
        self.alias = alias
        self.stats = mock.MagicMock()

    @property
    def called(self) -> bool:
        return self.stats.called

    @property
    def call_count(self) -> int:
        return self.stats.call_count

    @property
<<<<<<< HEAD
    def calls(self):
        return [
            (request, response) for (request, response), _ in self.stats.call_args_list
        ]

    def get_url(self) -> Optional["URLPattern"]:
        return self._url

    def set_url(
        self,
        url: Optional[URLPatternTypes],
        base: Optional[str] = None,
        params: Optional[QueryParamTypes] = None,
    ) -> None:
        self._url = URLPattern(url, base=base, params=params)

    url = property(get_url, set_url)
=======
    def calls(self) -> CallList:
        return CallList.from_unittest_call_list(self.stats.call_args_list)
>>>>>>> 1f7986ab

    def match(self, request: Request) -> Optional[Union[Request, ResponseTemplate]]:
        """
        Matches request with configured pattern;
        custom matcher function or http method + url pattern.

        Returns None for a non-matching pattern, mocked response for a match,
        or input request for pass-through.
        """
<<<<<<< HEAD
        _request = build_request(request)
=======
        matches = False
        url_params: Kwargs = {}
>>>>>>> 1f7986ab

        if self.pass_through:
            return request

        if self._match_func:
            _request = decode_request(request)
            response = self.response.clone(context={"request": request})
            result = self._match_func(_request, response)
            if result == _request:  # Detect pass through
                result = request
            return result

        request_method, request_url, *_ = request
        if self.method != request_method.decode():
            return None

<<<<<<< HEAD
        matches, url_params = self.url.matches(request_url)
=======
        if not self.url:
            matches = True
        elif isinstance(self.url, httpx.URL):
            matches = self.url.raw == _request_url
        else:
            match = self.url.match(str(httpx.URL(_request_url)))
            if match:
                matches = True
                url_params = match.groupdict()
>>>>>>> 1f7986ab

        if matches:
            return self.response.clone(context={"request": request, **url_params})

        return None


class URLPattern:
    def __init__(
        self,
        url: URLPatternTypes,
        base: Optional[str] = None,
        params: Optional[QueryParamTypes] = None,
    ):
        self._regex: Optional[Pattern[str]] = None
        self._url: Optional[httpx.URL] = None
        self._params: Optional[httpx.QueryParams] = None

        url = url or None

        if params is not None:
            self._params = httpx.QueryParams(params)

        if isinstance(url, (str, tuple)):
            if isinstance(url, str) and base is not None:
                url = urljoin(base, url)

            if isinstance(url, tuple):
                url = self._clean_port(url)

            self._url = httpx.URL(url)

            if self._url.query:
                if self._params:
                    raise ValueError(
                        "URL params must be provided as a part of URL or as a separate kwarg, not together"
                    )

                self._url, self._params = self._extract_params(self._url)

            if self._url.path == "/":
                # add "/" if missing (URL.path returns it with default '/')
                self._url = self._url.copy_with(raw_path=b"/")

        elif isregex(url):
            self._regex = (
                url if base is None else re.compile(urljoin(base, url.pattern))
            )
        elif url is not None:
            raise ValueError(
                "Request url pattern must be str or compiled regex, got {}.".format(
                    type(url).__name__
                )
            )

    def matches(self, url_parts: URL) -> Tuple[bool, Dict[str, Any]]:
        url_parts = self._clean_port(url_parts)
        url = httpx.URL(url_parts)
        url, params = self._extract_params(url)

        if self._params is not None and self._params != params:
            return False, {}

        if self._regex is not None:
            match = self._regex.match(str(url))
            if match:
                return True, match.groupdict()
            return False, {}

        elif self._url is not None:
            return self._url == url, {}

        return True, {}

    @staticmethod
    def _extract_params(url: httpx.URL) -> Tuple[httpx.URL, httpx.QueryParams]:
        params = httpx.QueryParams(url.query)
        url = url.copy_with(raw_path=url.path.encode())
        return url, params

    @staticmethod
    def _clean_port(url: URL) -> URL:
        scheme, host, port, full_path = url
        if scheme == b"https" and port == 443 or scheme == b"http" and port == 80:
            port = None
        return scheme, host, port, full_path<|MERGE_RESOLUTION|>--- conflicted
+++ resolved
@@ -65,11 +65,6 @@
 DefaultType = TypeVar("DefaultType", bound=Any)
 
 Kwargs = Dict[str, Any]
-<<<<<<< HEAD
-URLPatternTypes = Union[str, Pattern[str], URL]
-ContentDataTypes = Union[bytes, str, List, Dict, Callable, Exception]
-QueryParamTypes = Union[bytes, str, List[Tuple[str, Any]], Dict[str, Any]]
-=======
 URLPatternTypes = Union[str, Pattern[str], URL, httpx.URL]
 JSONTypes = Union[str, List, Dict]
 ContentDataTypes = Union[bytes, str, JSONTypes, Callable, Exception]
@@ -88,7 +83,6 @@
         base_url = httpx.URL(base)
     else:
         base_url = httpx.URL(base + "/")
->>>>>>> 1f7986ab
 
     if not url and not base:
         return None
@@ -344,11 +338,7 @@
             self._match_func = method
         else:
             self.method = method.upper()
-<<<<<<< HEAD
             self.set_url(url, base=base_url, params=params)
-=======
-            self.url = build_url(url, base=base_url, params=params)
->>>>>>> 1f7986ab
             self.pass_through = pass_through
 
         self.response = response or ResponseTemplate()
@@ -364,11 +354,8 @@
         return self.stats.call_count
 
     @property
-<<<<<<< HEAD
-    def calls(self):
-        return [
-            (request, response) for (request, response), _ in self.stats.call_args_list
-        ]
+    def calls(self) -> CallList:
+        return CallList.from_unittest_call_list(self.stats.call_args_list)
 
     def get_url(self) -> Optional["URLPattern"]:
         return self._url
@@ -382,10 +369,6 @@
         self._url = URLPattern(url, base=base, params=params)
 
     url = property(get_url, set_url)
-=======
-    def calls(self) -> CallList:
-        return CallList.from_unittest_call_list(self.stats.call_args_list)
->>>>>>> 1f7986ab
 
     def match(self, request: Request) -> Optional[Union[Request, ResponseTemplate]]:
         """
@@ -395,12 +378,6 @@
         Returns None for a non-matching pattern, mocked response for a match,
         or input request for pass-through.
         """
-<<<<<<< HEAD
-        _request = build_request(request)
-=======
-        matches = False
-        url_params: Kwargs = {}
->>>>>>> 1f7986ab
 
         if self.pass_through:
             return request
@@ -417,19 +394,7 @@
         if self.method != request_method.decode():
             return None
 
-<<<<<<< HEAD
         matches, url_params = self.url.matches(request_url)
-=======
-        if not self.url:
-            matches = True
-        elif isinstance(self.url, httpx.URL):
-            matches = self.url.raw == _request_url
-        else:
-            match = self.url.match(str(httpx.URL(_request_url)))
-            if match:
-                matches = True
-                url_params = match.groupdict()
->>>>>>> 1f7986ab
 
         if matches:
             return self.response.clone(context={"request": request, **url_params})
